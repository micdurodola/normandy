import hashlib
from unittest.mock import patch

from django.core.exceptions import ImproperlyConfigured, ValidationError

import pytest

<<<<<<< HEAD
from normandy.base.tests import Whatever
from normandy.recipes.models import (
    Client,
    INFO_CREATE_REVISION,
    INFO_REQUESTING_RECIPE_SIGNATURES,
    Recipe,
)
=======
from normandy.base.tests import UserFactory, Whatever
from normandy.recipes.models import ApprovalRequest, Client, Recipe, RecipeRevision
>>>>>>> 9912541d
from normandy.recipes.tests import (
    ActionFactory,
    ApprovalRequestFactory,
    ChannelFactory,
    CountryFactory,
    LocaleFactory,
    RecipeFactory,
    SignatureFactory,
)


@pytest.fixture
def mock_logger(mocker):
    return mocker.patch('normandy.recipes.models.logger')


@pytest.mark.django_db
class TestAction(object):
    def test_recipes_used_by(self):
        approver = UserFactory()
        recipe = RecipeFactory(approver=approver, enabled=True)
        assert [recipe] == list(recipe.action.recipes_used_by)

        action = ActionFactory()
        recipes = RecipeFactory.create_batch(2, action=action, approver=approver, enabled=True)
        assert set(action.recipes_used_by) == set(recipes)

    def test_recipes_used_by_empty(self):
        assert list(ActionFactory().recipes_used_by) == []

        action = ActionFactory()
        RecipeFactory.create_batch(2, action=action, enabled=False)
        assert list(action.recipes_used_by) == []


@pytest.mark.django_db
class TestRecipe(object):
    def test_revision_id_doesnt_change_if_no_changes(self):
        """
        revision_id should not increment if a recipe is saved with no
        changes.
        """
        recipe = RecipeFactory()

        # The factory saves a couple times so revision id is not 0
        revision_id = recipe.revision_id

        recipe.save()
        assert recipe.revision_id == revision_id

    def test_filter_expression(self):
        channel1 = ChannelFactory(slug='beta', name='Beta')
        channel2 = ChannelFactory(slug='release', name='Release')
        country1 = CountryFactory(code='US', name='USA')
        country2 = CountryFactory(code='CA', name='Canada')
        locale1 = LocaleFactory(code='en-US', name='English (US)')
        locale2 = LocaleFactory(code='fr-CA', name='French (CA)')

        r = RecipeFactory()
        assert r.filter_expression == ''

        r = RecipeFactory(channels=[channel1])
        assert r.filter_expression == "normandy.channel in ['beta']"

        r.revise(channels=[channel1, channel2])
        assert r.filter_expression == "normandy.channel in ['beta', 'release']"

        r = RecipeFactory(countries=[country1])
        assert r.filter_expression == "normandy.country in ['US']"

        r.revise(countries=[country1, country2])
        assert r.filter_expression == "normandy.country in ['CA', 'US']"

        r = RecipeFactory(locales=[locale1])
        assert r.filter_expression == "normandy.locale in ['en-US']"

        r.revise(locales=[locale1, locale2])
        assert r.filter_expression == "normandy.locale in ['en-US', 'fr-CA']"

        r = RecipeFactory(extra_filter_expression='2 + 2 == 4')
        assert r.filter_expression == '2 + 2 == 4'

        r.revise(channels=[channel1], countries=[country1], locales=[locale1])
        assert r.filter_expression == ("(normandy.locale in ['en-US']) && "
                                       "(normandy.country in ['US']) && "
                                       "(normandy.channel in ['beta']) && "
                                       "(2 + 2 == 4)")

    def test_canonical_json(self):
        recipe = RecipeFactory(
            action=ActionFactory(name='action'),
            arguments_json='{"foo": 1, "bar": 2}',
            channels=[ChannelFactory(slug='beta')],
            countries=[CountryFactory(code='CA')],
            enabled=False,
            extra_filter_expression='2 + 2 == 4',
            locales=[LocaleFactory(code='en-US')],
            name='canonical',
        )
        # Yes, this is really ugly, but we really do need to compare an exact
        # byte sequence, since this is used for hashing and signing
        filter_expression = (
            "(normandy.locale in ['en-US']) && (normandy.country in ['CA']) && "
            "(normandy.channel in ['beta']) && (2 + 2 == 4)"
        )
        expected = (
            '{'
            '"action":"action",'
            '"approval_request":null,'
            '"approved_revision_id":null,'
            '"arguments":{"bar":2,"foo":1},'
            '"channels":["beta"],'
            '"countries":["CA"],'
            '"enabled":false,'
            '"extra_filter_expression":"2 + 2 == 4",'
            '"filter_expression":"%(filter_expression)s",'
            '"id":%(id)s,'
            '"is_approved":false,'
            '"last_updated":"%(last_updated)s",'
            '"latest_revision_id":"%(latest_revision_id)s",'
            '"locales":["en-US"],'
            '"name":"canonical",'
            '"revision_id":"%(revision_id)s"'
            '}'
        ) % {
            'id': recipe.id,
            'revision_id': recipe.revision_id,
            'last_updated': recipe.last_updated.strftime('%Y-%m-%dT%H:%M:%S.%fZ'),
            'latest_revision_id': recipe.latest_revision.id,
            'filter_expression': filter_expression
        }
        expected = expected.encode()
        assert recipe.canonical_json() == expected

    def test_signature_is_correct_on_creation_if_autograph_available(self, mocked_autograph):
        recipe = RecipeFactory()
        expected_sig = hashlib.sha256(recipe.canonical_json()).hexdigest()
        assert recipe.signature.signature == expected_sig

    def test_signature_is_updated_if_autograph_available(self, mocked_autograph):
        recipe = RecipeFactory(name='unchanged')
        original_signature = recipe.signature
        assert original_signature is not None

        recipe.revise(name='changed')

        assert recipe.name == 'changed'
        assert recipe.signature is not original_signature
        expected_sig = hashlib.sha256(recipe.canonical_json()).hexdigest()
        assert recipe.signature.signature == expected_sig

    def test_signature_is_cleared_if_autograph_unavailable(self, mocker):
        # Mock the Autographer to return an error
        mock_autograph = mocker.patch('normandy.recipes.models.Autographer')
        mock_autograph.return_value.sign_data.side_effect = ImproperlyConfigured

        recipe = RecipeFactory(name='unchanged', signed=True)
        original_signature = recipe.signature
        recipe.revise(name='changed')
        assert recipe.name == 'changed'
        assert recipe.signature is not original_signature
        assert recipe.signature is None

    def test_setting_signature_doesnt_change_canonical_json(self):
        recipe = RecipeFactory(name='unchanged', signed=False)
        serialized = recipe.canonical_json()
        recipe.signature = SignatureFactory()
        recipe.save()
        assert recipe.signature is not None
        assert recipe.canonical_json() == serialized

    def test_cant_change_signature_and_other_fields(self):
        recipe = RecipeFactory(name='unchanged', signed=False)
        recipe.signature = SignatureFactory()
        with pytest.raises(ValidationError) as exc_info:
            recipe.revise(name='changed')
        assert exc_info.value.message == 'Signatures must change alone'

    def test_update_signature(self, mocker, mock_logger):
        # Mock the Autographer
        mock_autograph = mocker.patch('normandy.recipes.models.Autographer')
        mock_autograph.return_value.sign_data.return_value = [
            {'signature': 'fake signature'},
        ]

        recipe = RecipeFactory(signed=False)
        recipe.update_signature()
        mock_logger.info.assert_called_with(
            Whatever.contains(str(recipe.id)),
            extra={'code': INFO_REQUESTING_RECIPE_SIGNATURES, 'recipe_ids': [recipe.id]}
        )

        recipe.save()
        assert recipe.signature is not None
        assert recipe.signature.signature == 'fake signature'

    def test_signatures_update_correctly_on_enable(self, mocker):
        mock_autograph = mocker.patch('normandy.recipes.models.Autographer')

        def fake_sign(datas):
            sigs = []
            for d in datas:
                sigs.append({'signature': hashlib.sha256(d).hexdigest()})
            return sigs

        mock_autograph.return_value.sign_data.side_effect = fake_sign

        recipe = RecipeFactory(enabled=False, signed=False, approver=UserFactory())
        recipe.enabled = True
        recipe.save()
        recipe.refresh_from_db()

        assert recipe.signature is not None
        assert recipe.signature.signature == hashlib.sha256(recipe.canonical_json()).hexdigest()

    def test_recipe_revise_partial(self):
        a1 = ActionFactory()
        recipe = RecipeFactory(name='unchanged', action=a1, arguments={'message': 'something'},
                               extra_filter_expression='something !== undefined')
        a2 = ActionFactory()
        c = ChannelFactory(slug='beta')
        recipe.revise(name='changed', action=a2, channels=[c])
        assert recipe.action == a2
        assert recipe.name == 'changed'
        assert recipe.arguments == {'message': 'something'}
        assert recipe.filter_expression == ("(normandy.channel in ['beta']) && "
                                            "(something !== undefined)")

    def test_recipe_doesnt_revise_when_clean(self):
        channel = ChannelFactory()
        recipe = RecipeFactory(name='my name', channels=[channel])

        revision_id = recipe.revision_id
        last_updated = recipe.last_updated

        recipe.revise(name='my name', channels=[channel])
        assert revision_id == recipe.revision_id
        assert last_updated == recipe.last_updated

    def test_recipe_revise_channels(self):
        c1 = ChannelFactory(slug='beta')
        recipe = RecipeFactory(channels=[c1])

        c2 = ChannelFactory(slug='release')
        recipe.revise(channels=[c2])
        assert recipe.channels.count() == 1
        assert list(recipe.channels.all()) == [c2]

        recipe.revise(channels=[c1, c2])
        channels = list(recipe.channels.all())
        assert recipe.channels.count() == 2
        assert c1 in channels
        assert c2 in channels

        recipe.revise(channels=[])
        assert recipe.channels.count() == 0

    def test_recipe_revise_countries(self):
        c1 = CountryFactory(code='CA')
        recipe = RecipeFactory(countries=[c1])

        c2 = CountryFactory(code='US')
        recipe.revise(countries=[c2])
        assert recipe.countries.count() == 1
        assert list(recipe.countries.all()) == [c2]

        recipe.revise(countries=[c1, c2])
        countries = list(recipe.countries.all())
        assert recipe.countries.count() == 2
        assert c1 in countries
        assert c2 in countries

        recipe.revise(countries=[])
        assert recipe.countries.count() == 0

    def test_recipe_revise_locales(self):
        l1 = LocaleFactory(code='en-US')
        recipe = RecipeFactory(locales=[l1])

        l2 = LocaleFactory(code='fr-CA')
        recipe.revise(locales=[l2])
        assert recipe.locales.count() == 1
        assert list(recipe.locales.all()) == [l2]

        recipe.revise(locales=[l1, l2])
        locales = list(recipe.locales.all())
        assert recipe.locales.count() == 2
        assert l1 in locales
        assert l2 in locales

        recipe.revise(locales=[])
        assert recipe.locales.count() == 0

<<<<<<< HEAD
    def test_recipe_update_arguments(self):
        recipe = RecipeFactory(arguments_json='')
        recipe.update(arguments={'something': 'value'})
        assert recipe.arguments_json == '{"something": "value"}'

    def test_recipe_force_update(self):
=======
    def test_recipe_force_revise(self):
>>>>>>> 9912541d
        recipe = RecipeFactory(name='my name')
        revision_id = recipe.revision_id
        recipe.revise(name='my name', force=True)
        assert revision_id != recipe.revision_id

    def test_update_logging(self, mock_logger):
        recipe = RecipeFactory(name='my name')
        recipe.update(name='my name', force=True)
        mock_logger.info.assert_called_with(
            Whatever.contains(str(recipe.id)),
            extra={'code': INFO_CREATE_REVISION}
        )

    def test_revision_id_changes(self):
        """Ensure that the revision id is incremented on each save"""
        recipe = RecipeFactory()
        revision_id = recipe.revision_id
        recipe.revise(action=ActionFactory())
        assert recipe.revision_id != revision_id

    def test_current_revision_property(self):
        """Ensure current revision properties work as expected."""
        recipe = RecipeFactory(name='first')
        assert recipe.name == 'first'

        recipe.revise(name='second')
        assert recipe.name == 'second'

        approval = ApprovalRequestFactory(revision=recipe.latest_revision)
        approval.approve(UserFactory(), 'r+')
        assert recipe.name == 'second'

        # When `revise` is called on a recipe with at least one approved revision, the new revision
        # is treated as a draft and as such the `name` property of the recipe should return the
        # `name` from the `approved_revision` not the `latest_revision`.
        recipe.revise(name='third')
        assert recipe.latest_revision.name == 'third'  # The latest revision ("draft") is updated
        assert recipe.name == 'second'  # The current revision is unchanged

    def test_recipe_is_approved(self):
        recipe = RecipeFactory(name='old')
        assert not recipe.is_approved

        approval = ApprovalRequestFactory(revision=recipe.latest_revision)
        approval.approve(UserFactory(), 'r+')
        assert recipe.is_approved
        assert recipe.approved_revision == recipe.latest_revision

        recipe.revise(name='new')
        assert recipe.is_approved
        assert recipe.approved_revision != recipe.latest_revision

    def test_delete_pending_approval_request_on_revise(self):
        recipe = RecipeFactory(name='old')
        approval = ApprovalRequestFactory(revision=recipe.latest_revision)
        recipe.revise(name='new')

        with pytest.raises(ApprovalRequest.DoesNotExist):
            ApprovalRequest.objects.get(pk=approval.pk)

    def test_approval_request_property(self):
        # Make sure it works when there is no approval request
        recipe = RecipeFactory(name='old')
        assert recipe.approval_request is None

        # Make sure it returns an approval request if it exists
        approval = ApprovalRequestFactory(revision=recipe.latest_revision)
        assert recipe.approval_request == approval

        # Check the edge case where there is no latest_revision
        recipe.latest_revision.delete()
        recipe.refresh_from_db()
        assert recipe.approval_request is None

    def test_cannot_enable_unapproved_recipe(self):
        recipe = RecipeFactory(enabled=False)

        with pytest.raises(Recipe.NotApproved):
            recipe.enabled = True
            recipe.save()

    def test_disabling_recipe_removes_approval(self):
        recipe = RecipeFactory(approver=UserFactory(), enabled=True)
        assert recipe.is_approved

        recipe.enabled = False
        recipe.save()
        recipe.refresh_from_db()
        assert not recipe.is_approved

    def test_revise_arguments(self):
        recipe = RecipeFactory(arguments_json='[]')
        recipe.revise(arguments=[{'id': 1}])
        assert recipe.arguments_json == '[{"id": 1}]'


@pytest.mark.django_db
class TestRecipeRevision(object):
    def test_approval_status(self):
        recipe = RecipeFactory()
        revision = recipe.latest_revision
        assert revision.approval_status is None

        approval = ApprovalRequestFactory(revision=revision)
        revision = RecipeRevision.objects.get(pk=revision.pk)
        assert revision.approval_status == revision.PENDING

        approval.approve(UserFactory(), 'r+')
        revision = RecipeRevision.objects.get(pk=revision.pk)
        assert revision.approval_status == revision.APPROVED

        approval.delete()
        approval = ApprovalRequestFactory(revision=revision)
        approval.reject(UserFactory(), 'r-')
        revision = RecipeRevision.objects.get(pk=revision.pk)
        assert revision.approval_status == revision.REJECTED


@pytest.mark.django_db
class TestApprovalRequest(object):
    def test_approve(self):
        u = UserFactory()
        req = ApprovalRequestFactory()
        req.approve(u, 'r+')
        assert req.approved
        assert req.approver == u
        assert req.comment == 'r+'

        recipe = req.revision.recipe
        assert recipe.is_approved

    def test_cannot_approve_already_approved(self):
        u = UserFactory()
        req = ApprovalRequestFactory()
        req.approve(u, 'r+')

        with pytest.raises(req.NotActionable):
            req.approve(u, 'r+')

    def test_reject(self):
        u = UserFactory()
        req = ApprovalRequestFactory()
        req.reject(u, 'r-')
        assert not req.approved
        assert req.approver == u
        assert req.comment == 'r-'

        recipe = req.revision.recipe
        assert not recipe.is_approved

    def test_cannot_reject_already_rejected(self):
        u = UserFactory()
        req = ApprovalRequestFactory()
        req.reject(u, 'r-')

        with pytest.raises(req.NotActionable):
            req.reject(u, 'r-')


@pytest.mark.django_db
class TestRecipeQueryset(object):
    def test_update_signatures(self, mocker, mock_logger):
        # Make sure the test environment is clean. This test is invalid otherwise.
        assert Recipe.objects.all().count() == 0

        # Mock the Autographer
        mock_autograph = mocker.patch('normandy.recipes.models.Autographer')
        mock_autograph.return_value.sign_data.return_value = [
            {'signature': 'fake signature 1'},
            {'signature': 'fake signature 2'},
        ]

        # Make and sign two recipes
        (recipe1, recipe2) = RecipeFactory.create_batch(2)
        Recipe.objects.all().update_signatures()

        # Assert that the signature update is logged.
        mock_logger.info.assert_called_with(
            Whatever.contains(str(recipe1.id), str(recipe2.id)),
            extra={
                'code': INFO_REQUESTING_RECIPE_SIGNATURES,
                'recipe_ids': Whatever.contains(recipe1.id, recipe2.id)
            }
        )

        # Assert the autographer was used as expected
        assert mock_autograph.called
        assert mock_autograph.return_value.sign_data.called_with([Whatever(), Whatever()])
        signatures = list(Recipe.objects.all().values_list('signature__signature', flat=True))
        assert signatures == ['fake signature 1', 'fake signature 2']


class TestClient(object):
    def test_geolocation(self, rf, settings):
        settings.NUM_PROXIES = 1
        req = rf.post('/', X_FORWARDED_FOR='fake, 1.1.1.1', REMOTE_ADDR='2.2.2.2')
        client = Client(req)

        with patch('normandy.recipes.models.get_country_code') as get_country_code:
            assert client.country == get_country_code.return_value
            assert get_country_code.called_with('1.1.1.1')

    def test_initial_values(self, rf):
        """Ensure that computed properties can be overridden."""
        req = rf.post('/', X_FORWARDED_FOR='fake, 1.1.1.1', REMOTE_ADDR='2.2.2.2')
        client = Client(req, country='FAKE', request_time='FAKE')
        assert client.country == 'FAKE'
        assert client.request_time == 'FAKE'<|MERGE_RESOLUTION|>--- conflicted
+++ resolved
@@ -5,18 +5,15 @@
 
 import pytest
 
-<<<<<<< HEAD
-from normandy.base.tests import Whatever
+from normandy.base.tests import UserFactory, Whatever
 from normandy.recipes.models import (
+    ApprovalRequest,
     Client,
     INFO_CREATE_REVISION,
     INFO_REQUESTING_RECIPE_SIGNATURES,
     Recipe,
+    RecipeRevision,
 )
-=======
-from normandy.base.tests import UserFactory, Whatever
-from normandy.recipes.models import ApprovalRequest, Client, Recipe, RecipeRevision
->>>>>>> 9912541d
 from normandy.recipes.tests import (
     ActionFactory,
     ApprovalRequestFactory,
@@ -310,16 +307,12 @@
         recipe.revise(locales=[])
         assert recipe.locales.count() == 0
 
-<<<<<<< HEAD
-    def test_recipe_update_arguments(self):
+    def test_recipe_revise_arguments(self):
         recipe = RecipeFactory(arguments_json='')
-        recipe.update(arguments={'something': 'value'})
+        recipe.revise(arguments={'something': 'value'})
         assert recipe.arguments_json == '{"something": "value"}'
 
-    def test_recipe_force_update(self):
-=======
     def test_recipe_force_revise(self):
->>>>>>> 9912541d
         recipe = RecipeFactory(name='my name')
         revision_id = recipe.revision_id
         recipe.revise(name='my name', force=True)
@@ -327,7 +320,7 @@
 
     def test_update_logging(self, mock_logger):
         recipe = RecipeFactory(name='my name')
-        recipe.update(name='my name', force=True)
+        recipe.revise(name='my name', force=True)
         mock_logger.info.assert_called_with(
             Whatever.contains(str(recipe.id)),
             extra={'code': INFO_CREATE_REVISION}
