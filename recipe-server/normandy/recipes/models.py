--- conflicted
+++ resolved
@@ -227,15 +227,13 @@
             is_clean = False
 
         if not is_clean or force:
-<<<<<<< HEAD
             logger.info(
                 f'Creating new revision for recipe ID [{self.id}]',
                 extra={'code': INFO_CREATE_REVISION}
             )
-=======
+
             if revision and revision.approval_status == RecipeRevision.PENDING:
                 revision.approval_request.delete()
->>>>>>> 9912541d
 
             self.latest_revision = RecipeRevision.objects.create(
                 recipe=self, parent=revision, **data)
