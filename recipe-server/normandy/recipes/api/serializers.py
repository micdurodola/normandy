--- conflicted
+++ resolved
@@ -48,14 +48,10 @@
 
 
 class RecipeSerializer(serializers.ModelSerializer):
-<<<<<<< HEAD
-    enabled = serializers.BooleanField(read_only=True)
-=======
     # Attributes serialized here are made available to filter expressions via
     # normandy.recipe, and should be documented if they are intended to be
     # used in filter expressions.
-    enabled = serializers.BooleanField(required=False)
->>>>>>> 5279341d
+    enabled = serializers.BooleanField(read_only=True)
     last_updated = serializers.DateTimeField(read_only=True)
     revision_id = serializers.CharField(read_only=True)
     name = serializers.CharField()
