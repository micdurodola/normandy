import urllib.parse as urlparse
from urllib.parse import urlencode

from django.conf import settings

from pyjexl import JEXL
from rest_framework import serializers
from factory.fuzzy import FuzzyText

from normandy.base.api.serializers import UserSerializer
from normandy.recipes.api.fields import ActionImplementationHyperlinkField
from normandy.recipes.models import (
    Action,
    ApprovalRequest,
    Channel,
    Country,
    Locale,
    Recipe,
    RecipeRevision,
    Signature
)
from normandy.recipes.validators import JSONSchemaValidator


class SignatureSerializer(serializers.ModelSerializer):
    timestamp = serializers.DateTimeField(read_only=True)
    signature = serializers.ReadOnlyField()
    x5u = serializers.SerializerMethodField()
    public_key = serializers.ReadOnlyField()

    class Meta:
        model = Signature
        fields = ['timestamp', 'signature', 'x5u', 'public_key']

    def get_x5u(self, signature):
        x5u = signature.x5u

        # Add cachebust parameter to x5u URL.
        if x5u is not None and settings.AUTOGRAPH_X5U_CACHE_BUST is not None:
            url_parts = list(urlparse.urlparse(x5u))
            query = urlparse.parse_qs(url_parts[4])
            query['cachebust'] = settings.AUTOGRAPH_X5U_CACHE_BUST
            url_parts[4] = urlencode(query)
            return urlparse.urlunparse(url_parts)

        return x5u


class ActionSerializer(serializers.ModelSerializer):
    arguments_schema = serializers.JSONField()
    implementation_url = ActionImplementationHyperlinkField()

    class Meta:
        model = Action
        fields = [
            'name',
            'implementation_url',
            'arguments_schema',
        ]


class SignedActionSerializer(serializers.ModelSerializer):
    signature = SignatureSerializer()
    action = serializers.SerializerMethodField()

    class Meta:
        model = Recipe
        fields = ['signature', 'action']

    def get_action(self, action):
        # `action` here is the main object for the serializer.
        return ActionSerializer(action).data


class ApprovalRequestSerializer(serializers.ModelSerializer):
    created = serializers.DateTimeField(read_only=True)
    creator = UserSerializer()
    approver = UserSerializer()

    class Meta:
        model = ApprovalRequest
        fields = [
            'id',
            'created',
            'creator',
            'approved',
            'approver',
            'comment',
        ]


class RecipeSerializer(serializers.ModelSerializer):
    enabled = serializers.BooleanField(read_only=True)
    last_updated = serializers.DateTimeField(read_only=True)
    revision_id = serializers.CharField(read_only=True)
    name = serializers.CharField()
    action = serializers.SlugRelatedField(slug_field='name', queryset=Action.objects.all())
    arguments = serializers.JSONField()
    channels = serializers.SlugRelatedField(slug_field='slug', queryset=Channel.objects.all(),
                                            many=True, required=False)
    countries = serializers.SlugRelatedField(slug_field='code', queryset=Country.objects.all(),
                                             many=True, required=False)
    locales = serializers.SlugRelatedField(slug_field='code', queryset=Locale.objects.all(),
                                           many=True, required=False)
    extra_filter_expression = serializers.CharField()
    filter_expression = serializers.CharField(read_only=True)
    latest_revision_id = serializers.CharField(source='latest_revision.id', read_only=True)
    approved_revision_id = serializers.CharField(source='approved_revision.id', read_only=True)
    approval_request = ApprovalRequestSerializer(read_only=True)
    identicon_seed = serializers.CharField(required=False)

    class Meta:
        model = Recipe
        fields = [
            'id',
            'last_updated',
            'name',
            'enabled',
            'is_approved',
            'revision_id',
            'action',
            'arguments',
            'channels',
            'countries',
            'locales',
            'extra_filter_expression',
            'filter_expression',
            'latest_revision_id',
            'approved_revision_id',
            'approval_request',
            'identicon_seed',
        ]

    def update(self, instance, validated_data):
        instance.revise(**validated_data)
        return instance

    def create(self, validated_data):
        if 'identicon_seed' not in validated_data:
            validated_data['identicon_seed'] = f'v1:{FuzzyText().fuzz()}'

        recipe = Recipe.objects.create()
        return self.update(recipe, validated_data)

    def validate_extra_filter_expression(self, value):
        jexl = JEXL()

        # Add mock transforms for validation. See
        # http://normandy.readthedocs.io/en/latest/user/filter_expressions.html#transforms
        # for a list of what transforms we expect to be available.
        jexl.add_transform('date', lambda x: x)
        jexl.add_transform('stableSample', lambda x: x)
        jexl.add_transform('bucketSample', lambda x: x)
        jexl.add_transform('preferenceValue', lambda x: x)
        jexl.add_transform('preferenceIsUserSet', lambda x: x)
        jexl.add_transform('preferenceExists', lambda x: x)

        errors = list(jexl.validate(value))
        if errors:
            raise serializers.ValidationError(errors)

        return value

    def validate_arguments(self, value):
<<<<<<< HEAD
        # Ensure the value is a dict
        if not isinstance(value, dict):
            raise serializers.ValidationError('Must be an object.')

=======
        # This in an invariance validation. It depends on the action_id
        # being valid.
        action_id = self.initial_data.get('action')
        if not action_id:
            # If this is the case, it will be caught by the basic
            # validation.
            return
>>>>>>> 1f9510ef
        # Get the schema associated with the selected action
        try:
            schema = Action.objects.get(name=action_id).arguments_schema
        except Action.DoesNotExist:
            raise serializers.ValidationError('Could not find arguments schema.')

        schemaValidator = JSONSchemaValidator(schema)
        errorResponse = {}
        errors = sorted(schemaValidator.iter_errors(value), key=lambda e: e.path)

        # Loop through ValidationErrors returned by JSONSchema
        # Each error contains a message and a path attribute
        # message: string human-readable error explanation
        # path: list containing path to offending element
        for error in errors:
            currentLevel = errorResponse

            # Loop through the path of the current error
            # e.g. ['surveys'][0]['weight']
            for index, path in enumerate(error.path):
                # If this key already exists in our error response, step into it
                if path in currentLevel:
                    currentLevel = currentLevel[path]
                    continue
                else:
                    # If we haven't reached the end of the path, add this path
                    # as a key in our error response object and step into it
                    if index < len(error.path) - 1:
                        currentLevel[path] = {}
                        currentLevel = currentLevel[path]
                        continue
                    # If we've reached the final path, set the error message
                    else:
                        currentLevel[path] = error.message

        if (errorResponse):
            raise serializers.ValidationError(errorResponse)

        return value


class MinimalRecipeSerializer(RecipeSerializer):
    """
    The minimum amount of fields needed for clients to verify and execute recipes.
    """

    revision_id = serializers.CharField(source='current_revision.id', read_only=True)

    class Meta(RecipeSerializer.Meta):
        # Attributes serialized here are made available to filter expressions via
        # normandy.recipe, and should be documented if they are intended to be
        # used in filter expressions.
        fields = [
            'id',
            'last_updated',
            'name',
            'enabled',
            'is_approved',
            'revision_id',
            'action',
            'arguments',
            'filter_expression',
            'revision_id',
        ]


class RecipeRevisionSerializer(serializers.ModelSerializer):
    date_created = serializers.DateTimeField(source='created', read_only=True)
    recipe = RecipeSerializer(source='serializable_recipe', read_only=True)
    comment = serializers.CharField(read_only=True)
    approval_request = ApprovalRequestSerializer(read_only=True)

    class Meta:
        model = RecipeRevision
        fields = [
            'id',
            'date_created',
            'recipe',
            'comment',
            'approval_request',
        ]


class ClientSerializer(serializers.Serializer):
    country = serializers.CharField()
    request_time = serializers.DateTimeField()


class SignedRecipeSerializer(serializers.ModelSerializer):
    signature = SignatureSerializer()
    recipe = serializers.SerializerMethodField()

    class Meta:
        model = Recipe
        fields = ['signature', 'recipe']

    def get_recipe(self, recipe):
        # `recipe` here is the main object for the serializer.
        return MinimalRecipeSerializer(recipe).data<|MERGE_RESOLUTION|>--- conflicted
+++ resolved
@@ -162,12 +162,6 @@
         return value
 
     def validate_arguments(self, value):
-<<<<<<< HEAD
-        # Ensure the value is a dict
-        if not isinstance(value, dict):
-            raise serializers.ValidationError('Must be an object.')
-
-=======
         # This in an invariance validation. It depends on the action_id
         # being valid.
         action_id = self.initial_data.get('action')
@@ -175,7 +169,11 @@
             # If this is the case, it will be caught by the basic
             # validation.
             return
->>>>>>> 1f9510ef
+
+        # Ensure the value is a dict
+        if not isinstance(value, dict):
+            raise serializers.ValidationError('Must be an object.')
+
         # Get the schema associated with the selected action
         try:
             schema = Action.objects.get(name=action_id).arguments_schema
