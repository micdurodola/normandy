import React, { PropTypes as pt } from 'react';
import { connect } from 'react-redux';
<<<<<<< HEAD
import makeApiRequest from 'control/api';
import {
  singleRecipeReceived,
  setSelectedRecipe,
} from 'control/actions/RecipeActions';

import {
  getSelectedRecipe,
} from 'control/selectors/RecipesSelector';
=======
>>>>>>> 9912541d

import {
  makeApiRequest,
  singleRecipeReceived,
  setSelectedRecipe,
  setSelectedRevision,
  revisionsReceived,
} from 'control/actions/ControlActions';

import {
  getSelectedRevision,
} from 'control/selectors/RecipesSelector';

export class RecipeContainer extends React.Component {
  static propTypes = {
    dispatch: pt.func.isRequired,
    recipe: pt.object.isRequired,
    routeParams: pt.object.isRequired,
  }

  componentWillMount() {
    if (this.props.recipeId) {
      this.getRecipeData(this.props.recipeId, this.props.routeParams.revisionId);
    }
  }

  componentWillReceiveProps({ recipeId, routeParams = {} }) {
    const isRecipeChanging = recipeId !== this.props.recipeId;
    const isRouteRevisionChanging =
      routeParams.revisionId !== this.props.routeParams.revisionId;

    if (isRecipeChanging) {
      this.getRecipeData(recipeId, routeParams && routeParams.revisionId);
    }

    if (isRouteRevisionChanging) {
      this.props.dispatch(setSelectedRevision(routeParams.revisionId));
    }
  }

  getRecipeData(recipeId, revisionId) {
    const { dispatch } = this.props;
    if (!recipeId) {
      return;
    }

    dispatch(setSelectedRecipe(recipeId));
    dispatch(setSelectedRevision(revisionId));

    dispatch(makeApiRequest('fetchSingleRecipe', { recipeId }))
      .then(newRecipe => {
        dispatch(singleRecipeReceived(newRecipe));

        this.getRecipeHistory(recipeId, revisionId);
      });
  }

  getRecipeHistory(recipeId, revisionId) {
    const { dispatch } = this.props;

    dispatch(makeApiRequest('fetchRecipeHistory', { recipeId }))
      .then(revisions => {
        dispatch(setSelectedRevision(revisionId || revisions[0].id));

        dispatch(revisionsReceived({
          recipeId,
          revisions,
        }));
      });
  }

  render() {
    return null;
  }
}
RecipeContainer.propTypes = {
  recipeId: React.PropTypes.number,
  recipe: React.PropTypes.object,
  dispatch: React.PropTypes.func,
};

export default function composeRecipeContainer(Component) {
  class ComposedRecipeContainer extends RecipeContainer {
    render() {
      return <Component {...this.props} {...this.state} />;
    }
  }

  const mapStateToProps = (state, props) => ({
<<<<<<< HEAD
    recipeId: state.recipes.selectedRecipe || parseInt(props.params.id, 10) || null,
    recipe: getSelectedRecipe(state.recipes),
    dispatch: props.dispatch,
=======
    dispatch: props.dispatch,
    recipeId: state.recipes.selectedRecipe || parseInt(props.params.id, 10) || null,
      // Get selected recipe + revision data
    ...getSelectedRevision(state),
>>>>>>> 9912541d
  });

  ComposedRecipeContainer.propTypes = { ...RecipeContainer.propTypes };

  return connect(
    mapStateToProps
  )(ComposedRecipeContainer);
}<|MERGE_RESOLUTION|>--- conflicted
+++ resolved
@@ -1,25 +1,13 @@
 import React, { PropTypes as pt } from 'react';
 import { connect } from 'react-redux';
-<<<<<<< HEAD
+
 import makeApiRequest from 'control/api';
 import {
   singleRecipeReceived,
   setSelectedRecipe,
-} from 'control/actions/RecipeActions';
-
-import {
-  getSelectedRecipe,
-} from 'control/selectors/RecipesSelector';
-=======
->>>>>>> 9912541d
-
-import {
-  makeApiRequest,
-  singleRecipeReceived,
-  setSelectedRecipe,
   setSelectedRevision,
   revisionsReceived,
-} from 'control/actions/ControlActions';
+} from 'control/actions/RecipeActions';
 
 import {
   getSelectedRevision,
@@ -101,16 +89,10 @@
   }
 
   const mapStateToProps = (state, props) => ({
-<<<<<<< HEAD
-    recipeId: state.recipes.selectedRecipe || parseInt(props.params.id, 10) || null,
-    recipe: getSelectedRecipe(state.recipes),
-    dispatch: props.dispatch,
-=======
     dispatch: props.dispatch,
     recipeId: state.recipes.selectedRecipe || parseInt(props.params.id, 10) || null,
       // Get selected recipe + revision data
     ...getSelectedRevision(state),
->>>>>>> 9912541d
   });
 
   ComposedRecipeContainer.propTypes = { ...RecipeContainer.propTypes };
